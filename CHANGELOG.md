--- conflicted
+++ resolved
@@ -59,11 +59,8 @@
 - SIDD 2.0+ FilterType handling
 - Erroneous SIDD consistency error re: NITF NBPP when PixelType=RGB24I
 - Properly recompute SCPCOA metadata when updating SCP using a DEM in `sarpy.io.complex.converter.conversion_utility`
-<<<<<<< HEAD
-=======
 - SIDD GeoInfo namespace handling
 - Cache glob results in `GeoTIFF1DegList` to alleviate excessive filesystem load
->>>>>>> 4506697c
 
 ## [1.3.58] - 2023-08-07
 ### Added
